<<<<<<< HEAD
# Copyright (C) 2009, 2010, 2011 David Sauve
# Copyright (C) 2009, 2010 Trapeze

__author__ = 'David Sauve'
__version__ = (1, 1, 6, 'beta')
=======
# Copyright (C) 2009, 2010, 2011, 2012 David Sauve
# Copyright (C) 2009, 2010 Trapeze

__author__ = 'David Sauve'
__version__ = (2, 0, 0, 'beta')
>>>>>>> 9fff70d6

import time
import datetime
import cPickle as pickle
import os
import re
import shutil
import sys

from django.conf import settings
from django.core.exceptions import ImproperlyConfigured
from django.utils.encoding import force_unicode

<<<<<<< HEAD
from haystack.backends import BaseSearchBackend, BaseSearchQuery, SearchNode, log_query
from haystack.constants import ID, DJANGO_CT, DJANGO_ID
from haystack.exceptions import HaystackError, MissingDependency, MoreLikeThisError
from haystack.fields import DateField, DateTimeField, IntegerField, FloatField, BooleanField, MultiValueField
=======
from haystack import connections
from haystack.backends import BaseEngine, BaseSearchBackend, BaseSearchQuery, SearchNode, log_query
from haystack.constants import ID
from haystack.exceptions import HaystackError, MissingDependency
>>>>>>> 9fff70d6
from haystack.models import SearchResult
from haystack.utils import get_identifier

try:
    import xapian
except ImportError:
    raise MissingDependency("The 'xapian' backend requires the installation of 'xapian'. Please refer to the documentation.")


DOCUMENT_ID_TERM_PREFIX = 'Q'
DOCUMENT_CUSTOM_TERM_PREFIX = 'X'
DOCUMENT_CT_TERM_PREFIX = DOCUMENT_CUSTOM_TERM_PREFIX + 'CONTENTTYPE'

<<<<<<< HEAD
MEMORY_DB_NAME = ':memory:'

BACKEND_NAME = 'xapian'

=======
>>>>>>> 9fff70d6
DEFAULT_XAPIAN_FLAGS = (
    xapian.QueryParser.FLAG_PHRASE |
    xapian.QueryParser.FLAG_BOOLEAN |
    xapian.QueryParser.FLAG_LOVEHATE |
    xapian.QueryParser.FLAG_WILDCARD |
    xapian.QueryParser.FLAG_PURE_NOT
)


class InvalidIndexError(HaystackError):
    """Raised when an index can not be opened."""
    pass


class XHValueRangeProcessor(xapian.ValueRangeProcessor):
    def __init__(self, backend):
        # FIXME: This needs to get smarter about pulling the right backend.
        self.backend = backend or XapianSearchBackend()
        xapian.ValueRangeProcessor.__init__(self)

    def __call__(self, begin, end):
        """
        Construct a tuple for value range processing.
        `begin` -- a string in the format '<field_name>:[low_range]'
        If 'low_range' is omitted, assume the smallest possible value.
        `end` -- a string in the the format '[high_range|*]'. If '*', assume
        the highest possible value.
        Return a tuple of three strings: (column, low, high)
        """
        colon = begin.find(':')
        field_name = begin[:colon]
        begin = begin[colon + 1:len(begin)]
        for field_dict in self.backend.schema:
            if field_dict['field_name'] == field_name:
                if not begin:
                    if field_dict['type'] == 'text':
                        begin = u'a'  # TODO: A better way of getting a min text value?
                    elif field_dict['type'] == 'long':
                        begin = -sys.maxint - 1
                    elif field_dict['type'] == 'float':
                        begin = float('-inf')
                    elif field_dict['type'] == 'date' or field_dict['type'] == 'datetime':
                        begin = u'00010101000000'
                elif end == '*':
                    if field_dict['type'] == 'text':
                        end = u'z' * 100  # TODO: A better way of getting a max text value?
                    elif field_dict['type'] == 'long':
                        end = sys.maxint
                    elif field_dict['type'] == 'float':
                        end = float('inf')
                    elif field_dict['type'] == 'date' or field_dict['type'] == 'datetime':
                        end = u'99990101000000'
                if field_dict['type'] == 'float':
                    begin = _marshal_value(float(begin))
                    end = _marshal_value(float(end))
                elif field_dict['type'] == 'long':
                    begin = _marshal_value(long(begin))
                    end = _marshal_value(long(end))
                return field_dict['column'], str(begin), str(end)


class XHExpandDecider(xapian.ExpandDecider):
    def __call__(self, term):
        """
        Return True if the term should be used for expanding the search
        query, False otherwise.

        Currently, we only want to ignore terms beginning with `DOCUMENT_CT_TERM_PREFIX`
        """
        if term.startswith(DOCUMENT_CT_TERM_PREFIX):
            return False
        return True


class XapianSearchBackend(BaseSearchBackend):
    """
    `SearchBackend` defines the Xapian search backend for use with the Haystack
    API for Django search.

    It uses the Xapian Python bindings to interface with Xapian, and as
    such is subject to this bug: <http://trac.xapian.org/ticket/364> when
    Django is running with mod_python or mod_wsgi under Apache.

    Until this issue has been fixed by Xapian, it is neccessary to set
    `WSGIApplicationGroup to %{GLOBAL}` when using mod_wsgi, or
    `PythonInterpreter main_interpreter` when using mod_python.

    In order to use this backend, `PATH` must be included in the
    `connection_options`.  This should point to a location where you would your
    indexes to reside.
    """
<<<<<<< HEAD

    inmemory_db = None

    def __init__(self, site=None, language='english'):
=======
    def __init__(self, connection_alias, language='english', **connection_options):
>>>>>>> 9fff70d6
        """
        Instantiates an instance of `SearchBackend`.

        Optional arguments:
            `connection_alias` -- The name of the connection
            `language` -- The stemming language (default = 'english')
            `**connection_options` -- The various options needed to setup
              the backend.

        Also sets the stemming language to be used to `language`.
        """
<<<<<<< HEAD
        super(SearchBackend, self).__init__(site)
        
        if not hasattr(settings, 'HAYSTACK_XAPIAN_PATH'):
            raise ImproperlyConfigured('You must specify a HAYSTACK_XAPIAN_PATH in your settings.')

        if settings.HAYSTACK_XAPIAN_PATH != MEMORY_DB_NAME and \
           not os.path.exists(settings.HAYSTACK_XAPIAN_PATH):
            os.makedirs(settings.HAYSTACK_XAPIAN_PATH)
        
=======
        super(XapianSearchBackend, self).__init__(connection_alias, **connection_options)

        if not 'PATH' in connection_options:
            raise ImproperlyConfigured("You must specify a 'PATH' in your settings for connection '%s'." % connection_alias)

        self.path = connection_options.get('PATH')

        if not os.path.exists(self.path):
            os.makedirs(self.path)

        self.flags = connection_options.get('FLAGS', DEFAULT_XAPIAN_FLAGS)
>>>>>>> 9fff70d6
        self.language = language
        self._schema = None
        self._content_field_name = None

    @property
    def schema(self):
        if not self._schema:
            self._content_field_name, self._schema = self.build_schema(connections[self.connection_alias].get_unified_index().all_searchfields())
        return self._schema

    @property
    def content_field_name(self):
        if not self._content_field_name:
            self._content_field_name, self._schema = self.build_schema(connections[self.connection_alias].get_unified_index().all_searchfields())
        return self._content_field_name

    def update(self, index, iterable):
        """
        Updates the `index` with any objects in `iterable` by adding/updating
        the database as needed.

        Required arguments:
            `index` -- The `SearchIndex` to process
            `iterable` -- An iterable of model instances to index

        For each object in `iterable`, a document is created containing all
        of the terms extracted from `index.full_prepare(obj)` with field prefixes,
        and 'as-is' as needed.  Also, if the field type is 'text' it will be
        stemmed and stored with the 'Z' prefix as well.

        eg. `content:Testing` ==> `testing, Ztest, ZXCONTENTtest, XCONTENTtest`

        Each document also contains an extra term in the format:

        `XCONTENTTYPE<app_name>.<model_name>`

        As well as a unique identifier in the the format:

        `Q<app_name>.<model_name>.<pk>`

        eg.: foo.bar (pk=1) ==> `Qfoo.bar.1`, `XCONTENTTYPEfoo.bar`

        This is useful for querying for a specific document corresponding to
        a model instance.

        The document also contains a pickled version of the object itself and
        the document ID in the document data field.

        Finally, we also store field values to be used for sorting data.  We
        store these in the document value slots (position zero is reserver
        for the document ID).  All values are stored as unicode strings with
        conversion of float, int, double, values being done by Xapian itself
        through the use of the :method:xapian.sortable_serialise method.
        """
        database = self._database(writable=True)
        try:
            for obj in iterable:
                document = xapian.Document()

                term_generator = xapian.TermGenerator()
                term_generator.set_database(database)
                term_generator.set_stemmer(xapian.Stem(self.language))
                if self.include_spelling is True:
                    term_generator.set_flags(xapian.TermGenerator.FLAG_SPELLING)
                term_generator.set_document(document)

                document_id = DOCUMENT_ID_TERM_PREFIX + get_identifier(obj)
                data = index.full_prepare(obj)
                weights = index.get_field_weights()
                for field in self.schema:
                    if field['field_name'] in data.keys():
                        prefix = DOCUMENT_CUSTOM_TERM_PREFIX + field['field_name'].upper()
                        value = data[field['field_name']]
                        try:
                            weight = int(weights[field['field_name']])
                        except KeyError:
                            weight = 1
                        if field['type'] == 'text':
                            if field['multi_valued'] == 'false':
                                term = _marshal_term(value)
                                term_generator.index_text(term, weight)
                                term_generator.index_text(term, weight, prefix)
                                if len(term.split()) == 1:
                                    document.add_term(term, weight)
                                    document.add_term(prefix + term, weight)
                                document.add_value(field['column'], _marshal_value(value))
                            else:
                                for term in value:
                                    term = _marshal_term(term)
                                    term_generator.index_text(term, weight)
                                    term_generator.index_text(term, weight, prefix)
                                    if len(term.split()) == 1:
                                        document.add_term(term, weight)
                                        document.add_term(prefix + term, weight)
                        else:
                            if field['multi_valued'] == 'false':
                                term = _marshal_term(value)
                                if len(term.split()) == 1:
                                    document.add_term(term, weight)
                                    document.add_term(prefix + term, weight)
                                    document.add_value(field['column'], _marshal_value(value))
                            else:
                                for term in value:
                                    term = _marshal_term(term)
                                    if len(term.split()) == 1:
                                        document.add_term(term, weight)
                                        document.add_term(prefix + term, weight)

                document.set_data(pickle.dumps(
                    (obj._meta.app_label, obj._meta.module_name, obj.pk, data),
                    pickle.HIGHEST_PROTOCOL
                ))
                document.add_term(document_id)
                document.add_term(
                    DOCUMENT_CT_TERM_PREFIX + u'%s.%s' %
                    (obj._meta.app_label, obj._meta.module_name)
                )
                database.replace_document(document_id, document)

        except UnicodeDecodeError:
            sys.stderr.write('Chunk failed.\n')
            pass

        finally:
            database = None

    def remove(self, obj):
        """
        Remove indexes for `obj` from the database.

        We delete all instances of `Q<app_name>.<model_name>.<pk>` which
        should be unique to this object.
        """
        database = self._database(writable=True)
        database.delete_document(DOCUMENT_ID_TERM_PREFIX + get_identifier(obj))

    def clear(self, models=[]):
        """
        Clear all instances of `models` from the database or all models, if
        not specified.

        Optional Arguments:
            `models` -- Models to clear from the database (default = [])

        If `models` is empty, an empty query is executed which matches all
        documents in the database.  Afterwards, each match is deleted.

        Otherwise, for each model, a `delete_document` call is issued with
        the term `XCONTENTTYPE<app_name>.<model_name>`.  This will delete
        all documents with the specified model type.
        """
        database = self._database(writable=True)
        if not models:
            # Because there does not appear to be a "clear all" method,
            # it's much quicker to remove the contents of the `self.path`
            # folder than it is to remove each document one at a time.
            if os.path.exists(self.path):
                shutil.rmtree(self.path)
        else:
            for model in models:
                database.delete_document(
                    DOCUMENT_CT_TERM_PREFIX + '%s.%s' %
                    (model._meta.app_label, model._meta.module_name)
                )

    def document_count(self):
        try:
            return self._database().get_doccount()
        except InvalidIndexError:
            return 0

    @log_query
    def search(self, query, sort_by=None, start_offset=0, end_offset=None,
               fields='', highlight=False, facets=None, date_facets=None,
               query_facets=None, narrow_queries=None, spelling_query=None,
               limit_to_registered_models=True, result_class=None, **kwargs):
        """
        Executes the Xapian::query as defined in `query`.

        Required arguments:
            `query` -- Search query to execute

        Optional arguments:
            `sort_by` -- Sort results by specified field (default = None)
            `start_offset` -- Slice results from `start_offset` (default = 0)
            `end_offset` -- Slice results at `end_offset` (default = None), if None, then all documents
            `fields` -- Filter results on `fields` (default = '')
            `highlight` -- Highlight terms in results (default = False)
            `facets` -- Facet results on fields (default = None)
            `date_facets` -- Facet results on date ranges (default = None)
            `query_facets` -- Facet results on queries (default = None)
            `narrow_queries` -- Narrow queries (default = None)
            `spelling_query` -- An optional query to execute spelling suggestion on
            `limit_to_registered_models` -- Limit returned results to models registered in the current `SearchSite` (default = True)

        Returns:
            A dictionary with the following keys:
                `results` -- A list of `SearchResult`
                `hits` -- The total available results
                `facets` - A dictionary of facets with the following keys:
                    `fields` -- A list of field facets
                    `dates` -- A list of date facets
                    `queries` -- A list of query facets
            If faceting was not used, the `facets` key will not be present

        If `query` is None, returns no results.

        If `INCLUDE_SPELLING` was enabled in the connection options, the
        extra flag `FLAG_SPELLING_CORRECTION` will be passed to the query parser
        and any suggestions for spell correction will be returned as well as
        the results.
        """
        if xapian.Query.empty(query):
            return {
                'results': [],
                'hits': 0,
            }

        database = self._database()

        if result_class is None:
            result_class = SearchResult

        if self.include_spelling is True:
            spelling_suggestion = self._do_spelling_suggestion(database, query, spelling_query)
        else:
            spelling_suggestion = ''

        if narrow_queries is not None:
            query = xapian.Query(
                xapian.Query.OP_AND, query, xapian.Query(
                    xapian.Query.OP_OR, [self.parse_query(narrow_query) for narrow_query in narrow_queries]
                )
            )

        if limit_to_registered_models:
            registered_models = self.build_models_list()

            if len(registered_models) > 0:
                query = xapian.Query(
                    xapian.Query.OP_AND, query,
                    xapian.Query(
                        xapian.Query.OP_OR,  [
                            xapian.Query('%s%s' % (DOCUMENT_CT_TERM_PREFIX, model)) for model in registered_models
                        ]
                    )
                )

        enquire = xapian.Enquire(database)
        if hasattr(settings, 'HAYSTACK_XAPIAN_WEIGHTING_SCHEME'):
            enquire.set_weighting_scheme(xapian.BM25Weight(*settings.HAYSTACK_XAPIAN_WEIGHTING_SCHEME))
        enquire.set_query(query)

        if sort_by:
            sorter = xapian.MultiValueSorter()

            for sort_field in sort_by:
                if sort_field.startswith('-'):
                    reverse = True
                    sort_field = sort_field[1:]  # Strip the '-'
                else:
                    reverse = False  # Reverse is inverted in Xapian -- http://trac.xapian.org/ticket/311
                sorter.add(self._value_column(sort_field), reverse)

            enquire.set_sort_by_key_then_relevance(sorter, True)

        results = []
        facets_dict = {
            'fields': {},
            'dates': {},
            'queries': {},
        }

        if not end_offset:
            end_offset = database.get_doccount() - start_offset

        matches = self._get_enquire_mset(database, enquire, start_offset, end_offset)

        for match in matches:
            app_label, module_name, pk, model_data = pickle.loads(self._get_document_data(database, match.document))
            if highlight:
                model_data['highlighted'] = {
                    self.content_field_name: self._do_highlight(
                        model_data.get(self.content_field_name), query
                    )
                }
            results.append(
                result_class(app_label, module_name, pk, match.percent, **model_data)
            )

        if facets:
            facets_dict['fields'] = self._do_field_facets(results, facets)
        if date_facets:
            facets_dict['dates'] = self._do_date_facets(results, date_facets)
        if query_facets:
            facets_dict['queries'] = self._do_query_facets(results, query_facets)

        return {
            'results': results,
            'hits': self._get_hit_count(database, enquire),
            'facets': facets_dict,
            'spelling_suggestion': spelling_suggestion,
        }

    def more_like_this(self, model_instance, additional_query=None,
                       start_offset=0, end_offset=None,
                       limit_to_registered_models=True, result_class=None, **kwargs):
        """
        Given a model instance, returns a result set of similar documents.

        Required arguments:
            `model_instance` -- The model instance to use as a basis for
                                retrieving similar documents.

        Optional arguments:
            `additional_query` -- An additional query to narrow results
            `start_offset` -- The starting offset (default=0)
            `end_offset` -- The ending offset (default=None), if None, then all documents
            `limit_to_registered_models` -- Limit returned results to models registered in the current `SearchSite` (default = True)

        Returns:
            A dictionary with the following keys:
                `results` -- A list of `SearchResult`
                `hits` -- The total available results

        Opens a database connection, then builds a simple query using the
        `model_instance` to build the unique identifier.

        For each document retrieved(should always be one), adds an entry into
        an RSet (relevance set) with the document id, then, uses the RSet
        to query for an ESet (A set of terms that can be used to suggest
        expansions to the original query), omitting any document that was in
        the original query.

        Finally, processes the resulting matches and returns.
        """
        database = self._database()

        if result_class is None:
            result_class = SearchResult

        query = xapian.Query(DOCUMENT_ID_TERM_PREFIX + get_identifier(model_instance))

        enquire = xapian.Enquire(database)
        enquire.set_query(query)

        rset = xapian.RSet()

        if not end_offset:
            end_offset = database.get_doccount()

        for match in self._get_enquire_mset(database, enquire, 0, end_offset):
            rset.add_document(match.docid)

        query = xapian.Query(
            xapian.Query.OP_ELITE_SET,
            [expand.term for expand in enquire.get_eset(match.document.termlist_count(), rset, XHExpandDecider())],
            match.document.termlist_count()
        )
        query = xapian.Query(
            xapian.Query.OP_AND_NOT, [query, DOCUMENT_ID_TERM_PREFIX + get_identifier(model_instance)]
        )
        if limit_to_registered_models:
            registered_models = self.build_models_list()

            if len(registered_models) > 0:
                query = xapian.Query(
                    xapian.Query.OP_AND, query,
                    xapian.Query(
                        xapian.Query.OP_OR,  [
                            xapian.Query('%s%s' % (DOCUMENT_CT_TERM_PREFIX, model)) for model in registered_models
                        ]
                    )
                )
        if additional_query:
            query = xapian.Query(
                xapian.Query.OP_AND, query, additional_query
            )

        enquire.set_query(query)

        results = []
        matches = self._get_enquire_mset(database, enquire, start_offset, end_offset)

        for match in matches:
            app_label, module_name, pk, model_data = pickle.loads(self._get_document_data(database, match.document))
            results.append(
                result_class(app_label, module_name, pk, match.percent, **model_data)
            )

        return {
            'results': results,
            'hits': self._get_hit_count(database, enquire),
            'facets': {
                'fields': {},
                'dates': {},
                'queries': {},
            },
            'spelling_suggestion': None,
        }

    def parse_query(self, query_string):
        """
        Given a `query_string`, will attempt to return a xapian.Query

        Required arguments:
            ``query_string`` -- A query string to parse

        Returns a xapian.Query
        """
        if query_string == '*':
            return xapian.Query('')  # Match everything
        elif query_string == '':
            return xapian.Query()  # Match nothing

        qp = xapian.QueryParser()
        qp.set_database(self._database())
        qp.set_stemmer(xapian.Stem(self.language))
        qp.set_stemming_strategy(xapian.QueryParser.STEM_SOME)
        qp.add_boolean_prefix('django_ct', DOCUMENT_CT_TERM_PREFIX)

        for field_dict in self.schema:
            qp.add_prefix(
                field_dict['field_name'],
                DOCUMENT_CUSTOM_TERM_PREFIX + field_dict['field_name'].upper()
            )

        vrp = XHValueRangeProcessor(self)
        qp.add_valuerangeprocessor(vrp)

        return qp.parse_query(query_string, self.flags)

    def build_schema(self, fields):
        """
        Build the schema from fields.

        Required arguments:
            ``fields`` -- A list of fields in the index

        Returns a list of fields in dictionary format ready for inclusion in
        an indexed meta-data.
        """
        content_field_name = ''
        schema_fields = [
            {'field_name': ID, 'type': 'text', 'multi_valued': 'false', 'column': 0},
        ]
        column = len(schema_fields)
<<<<<<< HEAD
        
=======

>>>>>>> 9fff70d6
        for field_name, field_class in sorted(fields.items(), key=lambda n: n[0]):
            if field_class.document is True:
                content_field_name = field_class.index_fieldname

            if field_class.indexed is True:
                field_data = {
                    'field_name': field_class.index_fieldname,
                    'type': 'text',
                    'multi_valued': 'false',
                    'column': column,
                }

                if field_class.field_type in ['date', 'datetime']:
                    field_data['type'] = 'date'
                elif field_class.field_type == 'integer':
                    field_data['type'] = 'long'
                elif field_class.field_type == 'float':
                    field_data['type'] = 'float'
                elif field_class.field_type == 'boolean':
                    field_data['type'] = 'boolean'

                if field_class.is_multivalued:
                    field_data['multi_valued'] = 'true'

                schema_fields.append(field_data)
                column += 1

        return (content_field_name, schema_fields)

    def _do_highlight(self, content, query, tag='em'):
        """
        Highlight `query` terms in `content` with html `tag`.

        This method assumes that the input text (`content`) does not contain
        any special formatting.  That is, it does not contain any html tags
        or similar markup that could be screwed up by the highlighting.

        Required arguments:
            `content` -- Content to search for instances of `text`
            `text` -- The text to be highlighted
        """
        for term in query:
            for match in re.findall('[^A-Z]+', term):  # Ignore field identifiers
                match_re = re.compile(match, re.I)
                content = match_re.sub('<%s>%s</%s>' % (tag, term, tag), content)

        return content

    def _do_field_facets(self, results, field_facets):
        """
        Private method that facets a document by field name.

        Fields of type MultiValueField will be faceted on each item in the
        (containing) list.

        Required arguments:
            `results` -- A list SearchResults to facet
            `field_facets` -- A list of fields to facet on
        """
        facet_dict = {}

        # DS_TODO: Improve this algorithm.  Currently, runs in O(N^2), ouch.
        for field in field_facets:
            facet_list = {}

            for result in results:
                field_value = getattr(result, field)
                if self._multi_value_field(field):
                    for item in field_value:  # Facet each item in a MultiValueField
                        facet_list[item] = facet_list.get(item, 0) + 1
                else:
                    facet_list[field_value] = facet_list.get(field_value, 0) + 1

            facet_dict[field] = facet_list.items()

        return facet_dict

    def _do_date_facets(self, results, date_facets):
        """
        Private method that facets a document by date ranges

        Required arguments:
            `results` -- A list SearchResults to facet
            `date_facets` -- A dictionary containing facet parameters:
                {'field': {'start_date': ..., 'end_date': ...: 'gap_by': '...', 'gap_amount': n}}
                nb., gap must be one of the following:
                    year|month|day|hour|minute|second

        For each date facet field in `date_facets`, generates a list
        of date ranges (from `start_date` to `end_date` by `gap_by`) then
        iterates through `results` and tallies the count for each date_facet.

        Returns a dictionary of date facets (fields) containing a list with
        entries for each range and a count of documents matching the range.

        eg. {
            'pub_date': [
                ('2009-01-01T00:00:00Z', 5),
                ('2009-02-01T00:00:00Z', 0),
                ('2009-03-01T00:00:00Z', 0),
                ('2009-04-01T00:00:00Z', 1),
                ('2009-05-01T00:00:00Z', 2),
            ],
        }
        """
        facet_dict = {}

        for date_facet, facet_params in date_facets.iteritems():
            gap_type = facet_params.get('gap_by')
            gap_value = facet_params.get('gap_amount', 1)
            date_range = facet_params['start_date']
            facet_list = []
            while date_range < facet_params['end_date']:
                facet_list.append((date_range.isoformat(), 0))
                if gap_type == 'year':
                    date_range = date_range.replace(
                        year=date_range.year + int(gap_value)
                    )
                elif gap_type == 'month':
                    if date_range.month + int(gap_value) > 12:
                        date_range = date_range.replace(
                            month=((date_range.month + int(gap_value)) % 12),
                            year=(date_range.year + (date_range.month + int(gap_value)) / 12)
                        )
                    else:
                        date_range = date_range.replace(
                            month=date_range.month + int(gap_value)
                        )
                elif gap_type == 'day':
                    date_range += datetime.timedelta(days=int(gap_value))
                elif gap_type == 'hour':
                    date_range += datetime.timedelta(hours=int(gap_value))
                elif gap_type == 'minute':
                    date_range += datetime.timedelta(minutes=int(gap_value))
                elif gap_type == 'second':
                    date_range += datetime.timedelta(seconds=int(gap_value))

            facet_list = sorted(facet_list, key=lambda n: n[0], reverse=True)

            for result in results:
                result_date = getattr(result, date_facet)
                if result_date:
                    if not isinstance(result_date, datetime.datetime):
                        result_date = datetime.datetime(
                            year=result_date.year,
                            month=result_date.month,
                            day=result_date.day,
                        )
                    for n, facet_date in enumerate(facet_list):
                        if result_date > datetime.datetime(*(time.strptime(facet_date[0], '%Y-%m-%dT%H:%M:%S')[0:6])):
                            facet_list[n] = (facet_list[n][0], (facet_list[n][1] + 1))
                            break

            facet_dict[date_facet] = facet_list

        return facet_dict

    def _do_query_facets(self, results, query_facets):
        """
        Private method that facets a document by query

        Required arguments:
            `results` -- A list SearchResults to facet
            `query_facets` -- A dictionary containing facet parameters:
                {'field': 'query', [...]}

        For each query in `query_facets`, generates a dictionary entry with
        the field name as the key and a tuple with the query and result count
        as the value.

        eg. {'name': ('a*', 5)}
        """
        facet_dict = {}

        for field, query in query_facets.iteritems():
            facet_dict[field] = (query, self.search(self.parse_query(query))['hits'])

        return facet_dict

    def _do_spelling_suggestion(self, database, query, spelling_query):
        """
        Private method that returns a single spelling suggestion based on
        `spelling_query` or `query`.

        Required arguments:
            `database` -- The database to check spelling against
            `query` -- The query to check
            `spelling_query` -- If not None, this will be checked instead of `query`

        Returns a string with a suggested spelling
        """
        if spelling_query:
            if ' ' in spelling_query:
                return ' '.join([database.get_spelling_suggestion(term) for term in spelling_query.split()])
            else:
                return database.get_spelling_suggestion(spelling_query)

        term_set = set()
        for term in query:
            for match in re.findall('[^A-Z]+', term):  # Ignore field identifiers
                term_set.add(database.get_spelling_suggestion(match))

        return ' '.join(term_set)

    def _database(self, writable=False):
        """
        Private method that returns a xapian.Database for use.

        Optional arguments:
            ``writable`` -- Open the database in read/write mode (default=False)

        Returns an instance of a xapian.Database or xapian.WritableDatabase
        """
        if settings.HAYSTACK_XAPIAN_PATH == MEMORY_DB_NAME:
            if not SearchBackend.inmemory_db:
                SearchBackend.inmemory_db = xapian.inmemory_open()
            return SearchBackend.inmemory_db
        if writable:
            database = xapian.WritableDatabase(self.path, xapian.DB_CREATE_OR_OPEN)
        else:
            try:
                database = xapian.Database(self.path)
            except xapian.DatabaseOpeningError:
                raise InvalidIndexError(u'Unable to open index at %s' % self.path)

        return database

    def _get_enquire_mset(self, database, enquire, start_offset, end_offset):
        """
        A safer version of Xapian.enquire.get_mset

        Simply wraps the Xapian version and catches any `Xapian.DatabaseModifiedError`,
        attempting a `database.reopen` as needed.

        Required arguments:
            `database` -- The database to be read
            `enquire` -- An instance of an Xapian.enquire object
            `start_offset` -- The start offset to pass to `enquire.get_mset`
            `end_offset` -- The end offset to pass to `enquire.get_mset`
        """
        try:
            return enquire.get_mset(start_offset, end_offset)
        except xapian.DatabaseModifiedError:
            database.reopen()
            return enquire.get_mset(start_offset, end_offset)

    def _get_document_data(self, database, document):
        """
        A safer version of Xapian.document.get_data

        Simply wraps the Xapian version and catches any `Xapian.DatabaseModifiedError`,
        attempting a `database.reopen` as needed.

        Required arguments:
            `database` -- The database to be read
            `document` -- An instance of an Xapian.document object
        """
        try:
            return document.get_data()
        except xapian.DatabaseModifiedError:
            database.reopen()
            return document.get_data()

    def _get_hit_count(self, database, enquire):
        """
        Given a database and enquire instance, returns the estimated number
        of matches.

        Required arguments:
            `database` -- The database to be queried
            `enquire` -- The enquire instance
        """
        return self._get_enquire_mset(
            database, enquire, 0, database.get_doccount()
        ).size()

    def _value_column(self, field):
        """
        Private method that returns the column value slot in the database
        for a given field.

        Required arguemnts:
            `field` -- The field to lookup

        Returns an integer with the column location (0 indexed).
        """
        for field_dict in self.schema:
            if field_dict['field_name'] == field:
                return field_dict['column']
        return 0

    def _multi_value_field(self, field):
        """
        Private method that returns `True` if a field is multi-valued, else
        `False`.

        Required arguemnts:
            `field` -- The field to lookup

        Returns a boolean value indicating whether the field is multi-valued.
        """
        for field_dict in self.schema:
            if field_dict['field_name'] == field:
                return field_dict['multi_valued'] == 'true'
        return False


class XapianSearchQuery(BaseSearchQuery):
    """
    This class is the Xapian specific version of the SearchQuery class.
    It acts as an intermediary between the ``SearchQuerySet`` and the
    ``SearchBackend`` itself.
    """
<<<<<<< HEAD
    def __init__(self, backend=None, site=None):
        """
        Create a new instance of the SearchQuery setting the backend as
        specified.  If no backend is set, will use the Xapian `SearchBackend`.
        
        Optional arguments:
            ``backend`` -- The ``SearchBackend`` to use (default = None)
            ``site`` -- The site to use (default = None)
        """
        super(SearchQuery, self).__init__(backend=backend)
        self.backend = backend or SearchBackend(site=site)
    
    def build_params(self, *args, **kwargs):
        kwargs = super(SearchQuery, self).build_params(*args, **kwargs)

        if self.end_offset is not None:
            kwargs['end_offset'] = self.end_offset - self.start_offset
        
=======
    def build_params(self, *args, **kwargs):
        kwargs = super(XapianSearchQuery, self).build_params(*args, **kwargs)

        if self.end_offset is not None:
            kwargs['end_offset'] = self.end_offset - self.start_offset

>>>>>>> 9fff70d6
        return kwargs

    def build_query(self):
        if not self.query_filter:
            query = xapian.Query('')
        else:
            query = self._query_from_search_node(self.query_filter)

        if self.models:
            subqueries = [
                xapian.Query(
                    xapian.Query.OP_SCALE_WEIGHT, xapian.Query('%s%s.%s' % (
                            DOCUMENT_CT_TERM_PREFIX,
                            model._meta.app_label, model._meta.module_name
                        )
                    ), 0  # Pure boolean sub-query
                ) for model in self.models
            ]
            query = xapian.Query(
                xapian.Query.OP_AND, query,
                xapian.Query(xapian.Query.OP_OR, subqueries)
            )

        if self.boost:
            subqueries = [
                xapian.Query(
                    xapian.Query.OP_SCALE_WEIGHT, self._content_field(term, False), value
                ) for term, value in self.boost.iteritems()
            ]
            query = xapian.Query(
                xapian.Query.OP_AND_MAYBE, query,
                xapian.Query(xapian.Query.OP_OR, subqueries)
            )

        return query

    def _query_from_search_node(self, search_node, is_not=False):
        query_list = []

        for child in search_node.children:
            if isinstance(child, SearchNode):
                query_list.append(
                    self._query_from_search_node(child, child.negated)
                )
            else:
                expression, term = child
                field, filter_type = search_node.split_expression(expression)

                # Handle when we've got a ``ValuesListQuerySet``...
                if hasattr(term, 'values_list'):
                    term = list(term)

                if isinstance(term, (list, tuple)):
                    term = [_marshal_term(t) for t in term]
                else:
                    term = _marshal_term(term)

                if field == 'content':
                    query_list.append(self._content_field(term, is_not))
                else:
                    if filter_type == 'exact':
                        query_list.append(self._filter_exact(term, field, is_not))
                    elif filter_type == 'gt':
                        query_list.append(self._filter_gt(term, field, is_not))
                    elif filter_type == 'gte':
                        query_list.append(self._filter_gte(term, field, is_not))
                    elif filter_type == 'lt':
                        query_list.append(self._filter_lt(term, field, is_not))
                    elif filter_type == 'lte':
                        query_list.append(self._filter_lte(term, field, is_not))
                    elif filter_type == 'startswith':
                        query_list.append(self._filter_startswith(term, field, is_not))
                    elif filter_type == 'in':
                        query_list.append(self._filter_in(term, field, is_not))

        if search_node.connector == 'OR':
            return xapian.Query(xapian.Query.OP_OR, query_list)
        else:
            return xapian.Query(xapian.Query.OP_AND, query_list)

    def _content_field(self, term, is_not):
        """
        Private method that returns a xapian.Query that searches for `value`
        in all fields.

        Required arguments:
            ``term`` -- The term to search for
            ``is_not`` -- Invert the search results

        Returns:
            A xapian.Query
        """
        if ' ' in term:
            if is_not:
                return xapian.Query(
                    xapian.Query.OP_AND_NOT, self._all_query(), self._phrase_query(
                        term.split(), self.backend.content_field_name
                    )
                )
            else:
                return self._phrase_query(term.split(), self.backend.content_field_name)
        else:
            if is_not:
                return xapian.Query(xapian.Query.OP_AND_NOT, self._all_query(), self._term_query(term))
            else:
                return self._term_query(term)

    def _filter_exact(self, term, field, is_not):
        """
        Private method that returns a xapian.Query that searches for `term`
        in a specified `field`.

        Required arguments:
            ``term`` -- The term to search for
            ``field`` -- The field to search
            ``is_not`` -- Invert the search results

        Returns:
            A xapian.Query
        """
        if ' ' in term:
            if is_not:
                return xapian.Query(
                    xapian.Query.OP_AND_NOT, self._all_query(), self._phrase_query(term.split(), field)
                )
            else:
                return self._phrase_query(term.split(), field)
        else:
            if is_not:
                return xapian.Query(xapian.Query.OP_AND_NOT, self._all_query(), self._term_query(term, field))
            else:
                return self._term_query(term, field)

    def _filter_in(self, term_list, field, is_not):
        """
        Private method that returns a xapian.Query that searches for any term
        of `value_list` in a specified `field`.

        Required arguments:
            ``term_list`` -- The terms to search for
            ``field`` -- The field to search
            ``is_not`` -- Invert the search results

        Returns:
            A xapian.Query
        """
        query_list = []
        for term in term_list:
            if ' ' in term:
                query_list.append(
                    self._phrase_query(term.split(), field)
                )
            else:
                query_list.append(
                    self._term_query(term, field)
                )
        if is_not:
            return xapian.Query(xapian.Query.OP_AND_NOT, self._all_query(), xapian.Query(xapian.Query.OP_OR, query_list))
        else:
            return xapian.Query(xapian.Query.OP_OR, query_list)

    def _filter_startswith(self, term, field, is_not):
        """
        Private method that returns a xapian.Query that searches for any term
        that begins with `term` in a specified `field`.

        Required arguments:
            ``term`` -- The terms to search for
            ``field`` -- The field to search
            ``is_not`` -- Invert the search results

        Returns:
            A xapian.Query
        """
        if is_not:
            return xapian.Query(
                xapian.Query.OP_AND_NOT,
                self._all_query(),
                self.backend.parse_query('%s:%s*' % (field, term)),
            )
        return self.backend.parse_query('%s:%s*' % (field, term))

    def _filter_gt(self, term, field, is_not):
        return self._filter_lte(term, field, is_not=(is_not != True))

    def _filter_lt(self, term, field, is_not):
        return self._filter_gte(term, field, is_not=(is_not != True))

    def _filter_gte(self, term, field, is_not):
        """
        Private method that returns a xapian.Query that searches for any term
        that is greater than `term` in a specified `field`.
        """
        vrp = XHValueRangeProcessor(self.backend)
        pos, begin, end = vrp('%s:%s' % (field, _marshal_value(term)), '*')
        if is_not:
            return xapian.Query(xapian.Query.OP_AND_NOT,
                self._all_query(),
                xapian.Query(xapian.Query.OP_VALUE_RANGE, pos, begin, end)
            )
        return xapian.Query(xapian.Query.OP_VALUE_RANGE, pos, begin, end)

    def _filter_lte(self, term, field, is_not):
        """
        Private method that returns a xapian.Query that searches for any term
        that is less than `term` in a specified `field`.
        """
        vrp = XHValueRangeProcessor(self.backend)
        pos, begin, end = vrp('%s:' % field, '%s' % _marshal_value(term))
        if is_not:
            return xapian.Query(xapian.Query.OP_AND_NOT,
                self._all_query(),
                xapian.Query(xapian.Query.OP_VALUE_RANGE, pos, begin, end)
            )
        return xapian.Query(xapian.Query.OP_VALUE_RANGE, pos, begin, end)

    def _all_query(self):
        """
        Private method that returns a xapian.Query that returns all documents,

        Returns:
            A xapian.Query
        """
        return xapian.Query('')

    def _term_query(self, term, field=None):
        """
        Private method that returns a term based xapian.Query that searches
        for `term`.

        Required arguments:
            ``term`` -- The term to search for
            ``field`` -- The field to search (If `None`, all fields)

        Returns:
            A xapian.Query
        """
        stem = xapian.Stem(self.backend.language)

        if field == 'id':
            return xapian.Query('%s%s' % (DOCUMENT_ID_TERM_PREFIX, term))
        elif field == 'django_ct':
            return xapian.Query('%s%s' % (DOCUMENT_CT_TERM_PREFIX, term))
        elif field:
            stemmed = 'Z%s%s%s' % (
                DOCUMENT_CUSTOM_TERM_PREFIX, field.upper(), stem(term)
            )
            unstemmed = '%s%s%s' % (
                DOCUMENT_CUSTOM_TERM_PREFIX, field.upper(), term
            )
        else:
            stemmed = 'Z%s' % stem(term)
            unstemmed = term

        return xapian.Query(
            xapian.Query.OP_OR,
            xapian.Query(stemmed),
            xapian.Query(unstemmed)
        )

    def _phrase_query(self, term_list, field=None):
        """
        Private method that returns a phrase based xapian.Query that searches
        for terms in `term_list.

        Required arguments:
            ``term_list`` -- The terms to search for
            ``field`` -- The field to search (If `None`, all fields)

        Returns:
            A xapian.Query
        """
        if field:
            return xapian.Query(
                xapian.Query.OP_PHRASE, [
                    '%s%s%s' % (
                        DOCUMENT_CUSTOM_TERM_PREFIX, field.upper(), term
                    ) for term in term_list
                ]
            )
        else:
            return xapian.Query(xapian.Query.OP_PHRASE, term_list)


def _marshal_value(value):
    """
    Private utility method that converts Python values to a string for Xapian values.
    """
    if isinstance(value, datetime.datetime):
        value = _marshal_datetime(value)
    elif isinstance(value, datetime.date):
        value = _marshal_date(value)
    elif isinstance(value, bool):
        if value:
            value = u't'
        else:
            value = u'f'
    elif isinstance(value, float):
        value = xapian.sortable_serialise(value)
    elif isinstance(value, (int, long)):
        value = u'%012d' % value
    else:
        value = force_unicode(value).lower()
    return value


def _marshal_term(term):
    """
    Private utility method that converts Python terms to a string for Xapian terms.
    """
    if isinstance(term, datetime.datetime):
        term = _marshal_datetime(term)
    elif isinstance(term, datetime.date):
        term = _marshal_date(term)
    else:
        term = force_unicode(term).lower()
    return term


def _marshal_date(d):
    return u'%04d%02d%02d000000' % (d.year, d.month, d.day)


def _marshal_datetime(dt):
    if dt.microsecond:
        return u'%04d%02d%02d%02d%02d%02d%06d' % (
            dt.year, dt.month, dt.day, dt.hour,
            dt.minute, dt.second, dt.microsecond
        )
    else:
        return u'%04d%02d%02d%02d%02d%02d' % (
            dt.year, dt.month, dt.day, dt.hour,
            dt.minute, dt.second
<<<<<<< HEAD
        )
=======
        )


class XapianEngine(BaseEngine):
    backend = XapianSearchBackend
    query = XapianSearchQuery
>>>>>>> 9fff70d6
<|MERGE_RESOLUTION|>--- conflicted
+++ resolved
@@ -1,16 +1,8 @@
-<<<<<<< HEAD
-# Copyright (C) 2009, 2010, 2011 David Sauve
-# Copyright (C) 2009, 2010 Trapeze
-
-__author__ = 'David Sauve'
-__version__ = (1, 1, 6, 'beta')
-=======
 # Copyright (C) 2009, 2010, 2011, 2012 David Sauve
 # Copyright (C) 2009, 2010 Trapeze
 
 __author__ = 'David Sauve'
 __version__ = (2, 0, 0, 'beta')
->>>>>>> 9fff70d6
 
 import time
 import datetime
@@ -24,17 +16,10 @@
 from django.core.exceptions import ImproperlyConfigured
 from django.utils.encoding import force_unicode
 
-<<<<<<< HEAD
-from haystack.backends import BaseSearchBackend, BaseSearchQuery, SearchNode, log_query
-from haystack.constants import ID, DJANGO_CT, DJANGO_ID
-from haystack.exceptions import HaystackError, MissingDependency, MoreLikeThisError
-from haystack.fields import DateField, DateTimeField, IntegerField, FloatField, BooleanField, MultiValueField
-=======
 from haystack import connections
 from haystack.backends import BaseEngine, BaseSearchBackend, BaseSearchQuery, SearchNode, log_query
 from haystack.constants import ID
 from haystack.exceptions import HaystackError, MissingDependency
->>>>>>> 9fff70d6
 from haystack.models import SearchResult
 from haystack.utils import get_identifier
 
@@ -48,13 +33,8 @@
 DOCUMENT_CUSTOM_TERM_PREFIX = 'X'
 DOCUMENT_CT_TERM_PREFIX = DOCUMENT_CUSTOM_TERM_PREFIX + 'CONTENTTYPE'
 
-<<<<<<< HEAD
 MEMORY_DB_NAME = ':memory:'
 
-BACKEND_NAME = 'xapian'
-
-=======
->>>>>>> 9fff70d6
 DEFAULT_XAPIAN_FLAGS = (
     xapian.QueryParser.FLAG_PHRASE |
     xapian.QueryParser.FLAG_BOOLEAN |
@@ -146,14 +126,9 @@
     `connection_options`.  This should point to a location where you would your
     indexes to reside.
     """
-<<<<<<< HEAD
-
     inmemory_db = None
 
-    def __init__(self, site=None, language='english'):
-=======
     def __init__(self, connection_alias, language='english', **connection_options):
->>>>>>> 9fff70d6
         """
         Instantiates an instance of `SearchBackend`.
 
@@ -165,17 +140,6 @@
 
         Also sets the stemming language to be used to `language`.
         """
-<<<<<<< HEAD
-        super(SearchBackend, self).__init__(site)
-        
-        if not hasattr(settings, 'HAYSTACK_XAPIAN_PATH'):
-            raise ImproperlyConfigured('You must specify a HAYSTACK_XAPIAN_PATH in your settings.')
-
-        if settings.HAYSTACK_XAPIAN_PATH != MEMORY_DB_NAME and \
-           not os.path.exists(settings.HAYSTACK_XAPIAN_PATH):
-            os.makedirs(settings.HAYSTACK_XAPIAN_PATH)
-        
-=======
         super(XapianSearchBackend, self).__init__(connection_alias, **connection_options)
 
         if not 'PATH' in connection_options:
@@ -183,11 +147,10 @@
 
         self.path = connection_options.get('PATH')
 
-        if not os.path.exists(self.path):
+        if self.path != MEMORY_DB_NAME and not os.path.exists(self.path):
             os.makedirs(self.path)
 
         self.flags = connection_options.get('FLAGS', DEFAULT_XAPIAN_FLAGS)
->>>>>>> 9fff70d6
         self.language = language
         self._schema = None
         self._content_field_name = None
@@ -635,11 +598,7 @@
             {'field_name': ID, 'type': 'text', 'multi_valued': 'false', 'column': 0},
         ]
         column = len(schema_fields)
-<<<<<<< HEAD
-        
-=======
-
->>>>>>> 9fff70d6
+
         for field_name, field_class in sorted(fields.items(), key=lambda n: n[0]):
             if field_class.document is True:
                 content_field_name = field_class.index_fieldname
@@ -953,33 +912,12 @@
     It acts as an intermediary between the ``SearchQuerySet`` and the
     ``SearchBackend`` itself.
     """
-<<<<<<< HEAD
-    def __init__(self, backend=None, site=None):
-        """
-        Create a new instance of the SearchQuery setting the backend as
-        specified.  If no backend is set, will use the Xapian `SearchBackend`.
-        
-        Optional arguments:
-            ``backend`` -- The ``SearchBackend`` to use (default = None)
-            ``site`` -- The site to use (default = None)
-        """
-        super(SearchQuery, self).__init__(backend=backend)
-        self.backend = backend or SearchBackend(site=site)
-    
     def build_params(self, *args, **kwargs):
         kwargs = super(SearchQuery, self).build_params(*args, **kwargs)
 
         if self.end_offset is not None:
             kwargs['end_offset'] = self.end_offset - self.start_offset
-        
-=======
-    def build_params(self, *args, **kwargs):
-        kwargs = super(XapianSearchQuery, self).build_params(*args, **kwargs)
-
-        if self.end_offset is not None:
-            kwargs['end_offset'] = self.end_offset - self.start_offset
-
->>>>>>> 9fff70d6
+
         return kwargs
 
     def build_query(self):
@@ -1313,13 +1251,9 @@
         return u'%04d%02d%02d%02d%02d%02d' % (
             dt.year, dt.month, dt.day, dt.hour,
             dt.minute, dt.second
-<<<<<<< HEAD
-        )
-=======
         )
 
 
 class XapianEngine(BaseEngine):
     backend = XapianSearchBackend
-    query = XapianSearchQuery
->>>>>>> 9fff70d6
+    query = XapianSearchQuery