--- conflicted
+++ resolved
@@ -16,13 +16,8 @@
 from django.core.exceptions import ImproperlyConfigured
 from django.utils.encoding import smart_unicode, force_unicode
 
-<<<<<<< HEAD
-from haystack.backends import BaseSearchBackend, BaseSearchQuery, log_query
-from haystack.exceptions import MissingDependency, HaystackError
-=======
 from haystack.backends import BaseSearchBackend, BaseSearchQuery, SearchNode, log_query
 from haystack.exceptions import MissingDependency
->>>>>>> 1ec4fdf7
 from haystack.fields import DateField, DateTimeField, IntegerField, FloatField, BooleanField, MultiValueField
 from haystack.models import SearchResult
 from haystack.utils import get_identifier
@@ -36,11 +31,6 @@
 DOCUMENT_ID_TERM_PREFIX = 'Q'
 DOCUMENT_CUSTOM_TERM_PREFIX = 'X'
 DOCUMENT_CT_TERM_PREFIX = DOCUMENT_CUSTOM_TERM_PREFIX + 'CONTENTTYPE'
-
-
-class InvalidIndexError(HaystackError):
-    """Raised when an index can not be opened."""
-    pass
 
 
 class XHValueRangeProcessor(xapian.ValueRangeProcessor):
@@ -241,16 +231,10 @@
         """
         database = self._database(writable=True)
         if not models:
-<<<<<<< HEAD
-            query, __unused__ = self._query(database, '*')
-            enquire = self._enquire(database, query)
-            for match in enquire.get_mset(0, self.document_count()):
-=======
             query = xapian.Query('')
             enquire = xapian.Enquire(database)
             enquire.set_query(query)
             for match in enquire.get_mset(0, database.get_doccount()):
->>>>>>> 1ec4fdf7
                 database.delete_document(match.docid)
         else:
             for model in models:
@@ -259,16 +243,9 @@
                     (model._meta.app_label, model._meta.module_name)
                 )
     @log_query
-<<<<<<< HEAD
-    def search(self, query_string, sort_by=None, start_offset=0, 
-               end_offset=0, fields='', highlight=False, 
-               facets=None, date_facets=None, query_facets=None,
-               narrow_queries=None, boost=None, spelling_query=None, 
-=======
     def search(self, query, sort_by=None, start_offset=0, end_offset=None,
                fields='', highlight=False, facets=None, date_facets=None,
                query_facets=None, narrow_queries=None, spelling_query=None,
->>>>>>> 1ec4fdf7
                limit_to_registered_models=True, **kwargs):
         """
         Executes the search as defined in `query_string`.
@@ -279,11 +256,7 @@
         Optional arguments:
             `sort_by` -- Sort results by specified field (default = None)
             `start_offset` -- Slice results from `start_offset` (default = 0)
-<<<<<<< HEAD
-            `end_offset` -- Slice results at `end_offset` (default = 0), if 0, then all documents
-=======
             `end_offset` -- Slice results at `end_offset` (default = None), if None, then all documents
->>>>>>> 1ec4fdf7
             `fields` -- Filter results on `fields` (default = '')
             `highlight` -- Highlight terms in results (default = False)
             `facets` -- Facet results on fields (default = None)
@@ -341,16 +314,6 @@
             )
         
         if limit_to_registered_models:
-<<<<<<< HEAD
-            if narrow_queries is None:
-                 narrow_queries = set()
-            
-            registered_models = self.build_registered_models_list()
-            
-            if len(registered_models) > 0:
-                narrow_queries.add(
-                    ' '.join(['django_ct:%s' % model for model in registered_models])
-=======
             registered_models = self.build_registered_models_list()
             
             if len(registered_models) > 0:
@@ -361,7 +324,6 @@
                             xapian.Query('%s%s' % (DOCUMENT_CT_TERM_PREFIX, model)) for model in registered_models
                         ]
                     )
->>>>>>> 1ec4fdf7
                 )
         
         enquire = xapian.Enquire(database)
@@ -386,15 +348,10 @@
             'dates': {},
             'queries': {},
         }
-<<<<<<< HEAD
-        if not end_offset:
-            end_offset = self.document_count()
-=======
         
         if not end_offset:
             end_offset = database.get_doccount()
         
->>>>>>> 1ec4fdf7
         matches = enquire.get_mset(start_offset, (end_offset - start_offset))
         
         for match in matches:
@@ -423,28 +380,8 @@
             'spelling_suggestion': spelling_suggestion,
         }
     
-<<<<<<< HEAD
-    def delete_index(self):
-        """
-        Delete the index.
-        
-        This removes all indexes files and the `HAYSTACK_XAPIAN_PATH` folder.
-        """
-        if os.path.exists(settings.HAYSTACK_XAPIAN_PATH):
-            shutil.rmtree(settings.HAYSTACK_XAPIAN_PATH)
-    
-    def document_count(self):
-        """
-        Retrieves the total document count for the search index.
-        """
-        return self._database().get_doccount()
-    
-    def more_like_this(self, model_instance, additional_query_string=None,
-                       start_offset=0, end_offset=0, 
-=======
     def more_like_this(self, model_instance, additional_query=None,
                        start_offset=0, end_offset=None,
->>>>>>> 1ec4fdf7
                        limit_to_registered_models=True, **kwargs):
         """
         Given a model instance, returns a result set of similar documents.
@@ -456,11 +393,7 @@
         Optional arguments:
             `additional_query` -- An additional query to narrow results
             `start_offset` -- The starting offset (default=0)
-<<<<<<< HEAD
-            `end_offset` -- The ending offset (default=0), if 0, then all documents
-=======
             `end_offset` -- The ending offset (default=None), if None, then all documents
->>>>>>> 1ec4fdf7
             `limit_to_registered_models` -- Limit returned results to models registered in the current `SearchSite` (default = True)
         
         Returns:
@@ -487,15 +420,10 @@
         enquire.set_query(query)
         
         rset = xapian.RSet()
-<<<<<<< HEAD
-        if not end_offset:
-            end_offset = self.document_count()
-=======
         
         if not end_offset:
             end_offset = database.get_doccount()
         
->>>>>>> 1ec4fdf7
         for match in enquire.get_mset(0, end_offset):
             rset.add_document(match.docid)
         
@@ -509,11 +437,6 @@
             registered_models = self.build_registered_models_list()
             
             if len(registered_models) > 0:
-<<<<<<< HEAD
-                narrow_queries = set()
-                narrow_queries.add(
-                    ' '.join(['django_ct:%s' % model for model in registered_models])
-=======
                 query = xapian.Query(
                     xapian.Query.OP_AND, query,
                     xapian.Query(
@@ -521,7 +444,6 @@
                             xapian.Query('%s%s' % (DOCUMENT_CT_TERM_PREFIX, model)) for model in registered_models
                         ]
                     )
->>>>>>> 1ec4fdf7
                 )
         if additional_query:
             query = xapian.Query(
@@ -817,18 +739,15 @@
         """
         if writable:
             self.content_field_name, self.schema = self.build_schema(self.site.all_searchfields())
-        
+            
             database = xapian.WritableDatabase(settings.HAYSTACK_XAPIAN_PATH, xapian.DB_CREATE_OR_OPEN)
             database.set_metadata('schema', pickle.dumps(self.schema, pickle.HIGHEST_PROTOCOL))
             database.set_metadata('content', pickle.dumps(self.content_field_name, pickle.HIGHEST_PROTOCOL))
         else:
-            try:
-                database = xapian.Database(settings.HAYSTACK_XAPIAN_PATH)
+            database = xapian.Database(settings.HAYSTACK_XAPIAN_PATH)
             
-                self.schema = pickle.loads(database.get_metadata('schema'))
-                self.content_field_name = pickle.loads(database.get_metadata('content'))
-            except xapian.DatabaseOpeningError:
-                raise InvalidIndexError(u'Unable to open index at %s' % settings.HAYSTACK_XAPIAN_PATH)
+            self.schema = pickle.loads(database.get_metadata('schema'))
+            self.content_field_name = pickle.loads(database.get_metadata('content'))
         
         return database
     
@@ -984,14 +903,6 @@
             if is_not:
                 return xapian.Query(xapian.Query.OP_AND_NOT, self._all_query(), self._term_query(term))
             else:
-<<<<<<< HEAD
-                in_options = []
-                for possible_value in value:
-                    in_options.append('%s:%s' % (field, possible_value))
-                result = '(%s)' % ' OR '.join(in_options)
-
-        return result
-=======
                 return self._term_query(term)
     
     def _filter_exact(self, term, field, is_not):
@@ -1221,5 +1132,4 @@
         return u'%04d%02d%02d%02d%02d%02d' % (
             dt.year, dt.month, dt.day, dt.hour,
             dt.minute, dt.second
-        )
->>>>>>> 1ec4fdf7
+        )