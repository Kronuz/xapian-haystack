--- conflicted
+++ resolved
@@ -330,11 +330,7 @@
                 )
             if date_facets:
                 facets_dict['dates'] = self._do_date_facets(
-<<<<<<< HEAD
                     document, date_facets, facets_dict['dates']
-=======
-                    document, schema, date_facets, facets_dict['dates']
->>>>>>> 8015dd82
                 )
             if highlight and (len(query_string) > 0):
                 model_data['highlighted'] = {
@@ -473,11 +469,7 @@
                     fields[match.group(1).lower()] = [(match.group(2), term[1])]
         return fields
 
-<<<<<<< HEAD
     def _do_date_facets(self, document, date_facets, dates):
-=======
-    def _do_date_facets(self, document, schema, date_facets, dates):
->>>>>>> 8015dd82
         """
         Private method that facets a document by date ranges
         
@@ -496,7 +488,6 @@
                        in the `document`.
         """
         for date_facet, facet_params in date_facets.iteritems():
-<<<<<<< HEAD
             match = gap_re.search(facet_params['gap']).groupdict()
             gap_type = match['type']
             gap_value = match.get('value', 1)
@@ -512,20 +503,6 @@
                 'gap': facet_params['gap'],
                 'count': 1,
             }
-            print dates
-=======
-            if not date_facet in schema.keys():
-                raise SearchBackendError('The field name [%s] does not exist in the database schema' % date_facet)
-            
-            match_dict = gap_re.search(facet_params['gap']).groupdict()
-            gap_type = match_dict['type']
-            gap_value = match_dict.get('value', 1)
-            date_value = self._to_date(document.get_value(schema.get(date_facet) + 1))
-            
-            dates[date_facet] = {
-                'end': match_date.isoformat(), 'gap': facet_params['gap']
-            }
->>>>>>> 8015dd82
         return dates
 
     def _marshal_value(self, value):
